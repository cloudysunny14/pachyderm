package worker

import (
	"bufio"
	"bytes"
	"crypto/sha256"
	"encoding/hex"
	"fmt"
	"io"
	"log"
	"os"
	"os/exec"
	"path/filepath"
	"sort"
	"strings"
	"sync"
	"syscall"
	"time"

<<<<<<< HEAD
=======
	protolion "go.pedge.io/lion/proto"
	"go.pedge.io/proto/rpclog"
>>>>>>> 7a5479b9
	"golang.org/x/net/context"
	"golang.org/x/sync/errgroup"

	"github.com/gogo/protobuf/jsonpb"
	"github.com/gogo/protobuf/proto"
	"github.com/gogo/protobuf/types"
	"github.com/pachyderm/pachyderm/src/client"
	"github.com/pachyderm/pachyderm/src/client/limit"
	"github.com/pachyderm/pachyderm/src/client/pfs"
	"github.com/pachyderm/pachyderm/src/client/pps"
	"github.com/pachyderm/pachyderm/src/server/pkg/hashtree"
	filesync "github.com/pachyderm/pachyderm/src/server/pkg/sync"
)

<<<<<<< HEAD
const (
	// The maximum number of concurrent download/upload operations
	concurrency = 100
=======
var (
	maxLogItems = 10
>>>>>>> 7a5479b9
)

// Input is a generic input object that can either be a pipeline input or
// a job input.  It only defines the attributes that the worker cares about.
type Input struct {
	Name string
	Lazy bool
}

// APIServer implements the worker API
type APIServer struct {
	sync.Mutex
	pachClient *client.APIClient

	// Information needed to process input data and upload output
	transform *pps.Transform
	inputs    []*Input

	// Information attached to log lines
	logMsgTemplate pps.LogMessage

	// The k8s pod name of this worker
	workerName string
}

type taggedLogger struct {
	template  pps.LogMessage
	stderrLog log.Logger
	marshaler *jsonpb.Marshaler
}

func (a *APIServer) getTaggedLogger(req *ProcessRequest) *taggedLogger {
	result := &taggedLogger{
		template:  a.logMsgTemplate, // Copy struct
		stderrLog: log.Logger{},
		marshaler: &jsonpb.Marshaler{},
	}
	result.stderrLog.SetOutput(os.Stderr)
	result.stderrLog.SetFlags(log.LstdFlags | log.Llongfile) // Log file/line

	// Add Job ID to log metadata
	result.template.JobID = req.JobID

	// Add inputs' details to log metadata, so we can find these logs later
	result.template.Data = make([]*pps.LogMessage_Datum, 0, len(req.Data))
	for i, d := range req.Data {
		result.template.Data = append(result.template.Data, new(pps.LogMessage_Datum))
		result.template.Data[i].Path = d.File.Path
		result.template.Data[i].Hash = d.Hash
	}
	return result
}

// Logf logs the line Sprintf(formatString, args...), but formatted as a json
// message and annotated with all of the metadata stored in 'loginfo'.
//
// Note: this is not thread-safe, as it modifies fields of 'logger.template'
func (logger *taggedLogger) Logf(formatString string, args ...interface{}) {
	logger.template.Message = fmt.Sprintf(formatString, args...)
	if ts, err := types.TimestampProto(time.Now()); err == nil {
		logger.template.Ts = ts
	} else {
		logger.stderrLog.Printf("could not generate logging timestamp: %s\n", err)
		return
	}
	bytes, err := logger.marshaler.MarshalToString(&logger.template)
	if err != nil {
		logger.stderrLog.Printf("could not marshal %v for logging: %s\n", &logger.template, err)
		return
	}
	fmt.Printf("%s\n", bytes)
}

// NewPipelineAPIServer creates an APIServer for a given pipeline
func NewPipelineAPIServer(pachClient *client.APIClient, pipelineInfo *pps.PipelineInfo, workerName string) *APIServer {
	server := &APIServer{
		Mutex:      sync.Mutex{},
		pachClient: pachClient,
		transform:  pipelineInfo.Transform,
		inputs:     make([]*Input, 0, len(pipelineInfo.Inputs)),
		logMsgTemplate: pps.LogMessage{
			PipelineName: pipelineInfo.Pipeline.Name,
			PipelineID:   pipelineInfo.ID,
		},
		workerName: workerName,
	}
	for _, input := range pipelineInfo.Inputs {
		server.inputs = append(server.inputs, &Input{
			Name: input.Name,
			Lazy: input.Lazy,
		})
	}
	return server
}

// NewJobAPIServer creates an APIServer for a given pipeline
func NewJobAPIServer(pachClient *client.APIClient, jobInfo *pps.JobInfo, workerName string) *APIServer {
	server := &APIServer{
		Mutex:          sync.Mutex{},
		pachClient:     pachClient,
		transform:      jobInfo.Transform,
		inputs:         make([]*Input, 0, len(jobInfo.Inputs)),
		logMsgTemplate: pps.LogMessage{},
		workerName:     workerName,
	}
	for _, input := range jobInfo.Inputs {
		server.inputs = append(server.inputs, &Input{
			Name: input.Name,
			Lazy: input.Lazy,
		})
	}
	return server
}

func (a *APIServer) downloadData(ctx context.Context, data []*pfs.FileInfo) error {
	for i, datum := range data {
		input := a.inputs[i]
		if err := filesync.Pull(ctx, a.pachClient, filepath.Join(client.PPSInputPrefix, input.Name), datum, input.Lazy, concurrency); err != nil {
			return err
		}
	}
	return nil
}

// Run user code and return the combined output of stdout and stderr.
func (a *APIServer) runUserCode(ctx context.Context, logger *taggedLogger) (string, error) {
	// Run user code
	transform := a.transform
	cmd := exec.Command(transform.Cmd[0], transform.Cmd[1:]...)
	cmd.Stdin = strings.NewReader(strings.Join(transform.Stdin, "\n") + "\n")
	var userlog bytes.Buffer
	cmd.Stdout = &userlog
	cmd.Stderr = &userlog
	err := cmd.Run()

	// Log output from user cmd, line-by-line, whether or not cmd errored
	logger.Logf("running user code")
	logscanner := bufio.NewScanner(&userlog)
	for logscanner.Scan() {
		logger.Logf(logscanner.Text())
	}

	// Return result
	if err == nil {
		return userlog.String(), nil
	}
	// (if err is an acceptable return code, don't return err)
	if exiterr, ok := err.(*exec.ExitError); ok {
		if status, ok := exiterr.Sys().(syscall.WaitStatus); ok {
			for _, returnCode := range transform.AcceptReturnCode {
				if int(returnCode) == status.ExitStatus() {
					return userlog.String(), nil
				}
			}
		}
	}
	return userlog.String(), err

}

func (a *APIServer) uploadOutput(ctx context.Context, tag string) error {
	// hashtree is not thread-safe--guard with 'lock'
	var lock sync.Mutex
	tree := hashtree.NewHashTree()

	// Upload all files in output directory
	var g errgroup.Group
	limiter := limit.New(concurrency)
	if err := filepath.Walk(client.PPSOutputPath, func(path string, info os.FileInfo, err error) error {
		g.Go(func() (retErr error) {
			limiter.Acquire()
			defer limiter.Release()
			if path == client.PPSOutputPath {
				return nil
			}

			relPath, err := filepath.Rel(client.PPSOutputPath, path)
			if err != nil {
				return err
			}

			// Put directory. Even if the directory is empty, that may be useful to
			// users
			// TODO(msteffen) write a test pipeline that outputs an empty directory and
			// make sure it's preserved
			if info.IsDir() {
				lock.Lock()
				defer lock.Unlock()
				tree.PutDir(relPath)
				return nil
			}

			f, err := os.Open(path)
			if err != nil {
				return err
			}
			defer func() {
				if err := f.Close(); err != nil && retErr == nil {
					retErr = err
				}
			}()

			object, size, err := a.pachClient.PutObject(f)
			if err != nil {
				return err
			}
			lock.Lock()
			defer lock.Unlock()
			return tree.PutFile(relPath, []*pfs.Object{object}, size)
		})
		return nil
	}); err != nil {
		return err
	}

	if err := g.Wait(); err != nil {
		return err
	}

	finTree, err := tree.Finish()
	if err != nil {
		return err
	}

	treeBytes, err := hashtree.Serialize(finTree)
	if err != nil {
		return err
	}

	if _, _, err := a.pachClient.PutObject(bytes.NewReader(treeBytes), tag); err != nil {
		return err
	}

	return nil
}

// cleanUpData removes everything under /pfs
//
// The reason we don't want to just os.RemoveAll(/pfs) is that we don't
// want to remove /pfs itself, since it's a symlink to the hostpath volume.
// We also don't want to remove /pfs and re-create the symlink, because for
// some reason that results in extremely pool performance.
//
// Most of the code is copied from os.RemoveAll().
func (a *APIServer) cleanUpData() error {
	path := filepath.Join(client.PPSHostPath, a.workerName)
	// Otherwise, is this a directory we need to recurse into?
	dir, serr := os.Lstat(path)
	if serr != nil {
		if serr, ok := serr.(*os.PathError); ok && (os.IsNotExist(serr.Err) || serr.Err == syscall.ENOTDIR) {
			return nil
		}
		return serr
	}
	if !dir.IsDir() {
		// Not a directory; return the error from Remove.
		return fmt.Errorf("%s is not a directory", path)
	}

	// Directory.
	fd, err := os.Open(path)
	if err != nil {
		if os.IsNotExist(err) {
			// Race. It was deleted between the Lstat and Open.
			// Return nil per RemoveAll's docs.
			return nil
		}
		return err
	}

	// Remove contents & return first error.
	err = nil
	for {
		names, err1 := fd.Readdirnames(100)
		for _, name := range names {
			err1 := os.RemoveAll(path + string(os.PathSeparator) + name)
			if err == nil {
				err = err1
			}
		}
		if err1 == io.EOF {
			break
		}
		// If Readdirnames returned an error, use it.
		if err == nil {
			err = err1
		}
		if len(names) == 0 {
			break
		}
	}

	// Close directory, because windows won't remove opened directory.
	fd.Close()
	return err
}

// HashDatum computes and returns the hash of a datum + pipeline.
func (a *APIServer) HashDatum(data []*pfs.FileInfo) (string, error) {
	hash := sha256.New()
	sort.Slice(data, func(i, j int) bool {
		return data[i].File.Path < data[j].File.Path
	})
	for i, fileInfo := range data {
		if _, err := hash.Write([]byte(a.inputs[i].Name)); err != nil {
			return "", err
		}
		if _, err := hash.Write([]byte(fileInfo.File.Path)); err != nil {
			return "", err
		}
		if _, err := hash.Write(fileInfo.Hash); err != nil {
			return "", err
		}
	}
	bytes, err := proto.Marshal(a.transform)
	if err != nil {
		return "", err
	}
	if _, err := hash.Write(bytes); err != nil {
		return "", err
	}
	return hex.EncodeToString(hash.Sum(nil)), nil
}

// Process processes a datum.
func (a *APIServer) Process(ctx context.Context, req *ProcessRequest) (resp *ProcessResponse, retErr error) {
<<<<<<< HEAD
=======
	defer func(start time.Time) {
		if req != nil && len(req.Data) > maxLogItems {
			protolion.Infof("Request contains %d objects; logging the first %d", len(req.Data), maxLogItems)
			a.Log(&ProcessRequest{req.Data[:maxLogItems]}, resp, retErr, time.Since(start))
		} else {
			a.Log(req, resp, retErr, time.Since(start))
		}
	}(time.Now())
>>>>>>> 7a5479b9
	// We cannot run more than one user process at once; otherwise they'd be
	// writing to the same output directory. Acquire lock to make sure only one
	// user process runs at a time.
	a.Lock()
	defer a.Unlock()
	logger := a.getTaggedLogger(req)
	logger.Logf("Received request")

	// Hash inputs and check if output is in s3 already. Note: ppsserver sorts
	// inputs by input name for both jobs and pipelines, so this hash is stable
	// even if a.Inputs are reordered by the user
	tag, err := a.HashDatum(req.Data)
	if err != nil {
		return nil, err
	}
	if _, err := a.pachClient.InspectTag(ctx, &pfs.Tag{tag}); err == nil {
		// We've already computed the output for these inputs. Return immediately
		logger.Logf("skipping input, as it's already been processed")
		return &ProcessResponse{
			Tag: &pfs.Tag{tag},
		}, nil
	}

	// Download input data
	logger.Logf("input has not been processed, downloading data")
	if err := a.downloadData(ctx, req.Data); err != nil {
		return nil, err
	}
	defer func() {
		if err := a.cleanUpData(); retErr == nil && err != nil {
			retErr = err
			return
		}
	}()

	// Create output directory (currently /pfs/out) and run user code
	if err := os.MkdirAll(client.PPSOutputPath, 0666); err != nil {
		return nil, err
	}
	logger.Logf("beginning to process user input")
	userlog, err := a.runUserCode(ctx, logger)
	logger.Logf("finished processing user input")
	if err != nil {
		return &ProcessResponse{
			Log: userlog,
		}, nil
	}
	if err := a.uploadOutput(ctx, tag); err != nil {
		return nil, err
	}
	return &ProcessResponse{
		Tag: &pfs.Tag{tag},
	}, nil
}<|MERGE_RESOLUTION|>--- conflicted
+++ resolved
@@ -17,11 +17,6 @@
 	"syscall"
 	"time"
 
-<<<<<<< HEAD
-=======
-	protolion "go.pedge.io/lion/proto"
-	"go.pedge.io/proto/rpclog"
->>>>>>> 7a5479b9
 	"golang.org/x/net/context"
 	"golang.org/x/sync/errgroup"
 
@@ -36,14 +31,10 @@
 	filesync "github.com/pachyderm/pachyderm/src/server/pkg/sync"
 )
 
-<<<<<<< HEAD
 const (
 	// The maximum number of concurrent download/upload operations
 	concurrency = 100
-=======
-var (
 	maxLogItems = 10
->>>>>>> 7a5479b9
 )
 
 // Input is a generic input object that can either be a pipeline input or
@@ -370,17 +361,6 @@
 
 // Process processes a datum.
 func (a *APIServer) Process(ctx context.Context, req *ProcessRequest) (resp *ProcessResponse, retErr error) {
-<<<<<<< HEAD
-=======
-	defer func(start time.Time) {
-		if req != nil && len(req.Data) > maxLogItems {
-			protolion.Infof("Request contains %d objects; logging the first %d", len(req.Data), maxLogItems)
-			a.Log(&ProcessRequest{req.Data[:maxLogItems]}, resp, retErr, time.Since(start))
-		} else {
-			a.Log(req, resp, retErr, time.Since(start))
-		}
-	}(time.Now())
->>>>>>> 7a5479b9
 	// We cannot run more than one user process at once; otherwise they'd be
 	// writing to the same output directory. Acquire lock to make sure only one
 	// user process runs at a time.
