--- conflicted
+++ resolved
@@ -260,24 +260,12 @@
 			env.GetEtcdClient(),
 			path.Join(env.EtcdPrefix, env.PPSEtcdPrefix),
 			env.PPSWorkerPort,
+			clusterID,
 		))
 		return nil
 	}); err != nil {
 		return err
 	}
-<<<<<<< HEAD
-	eprsclient.RegisterAPIServer(server.Server, enterpriseAPIServer)
-
-	healthclient.RegisterHealthServer(server.Server, health.NewHealthServer())
-	debugclient.RegisterDebugServer(server.Server, debugserver.NewDebugServer(
-		"", // no name for pachd servers
-		env.GetEtcdClient(),
-		path.Join(env.EtcdPrefix, env.PPSEtcdPrefix),
-		env.PPSWorkerPort,
-		clusterID,
-	))
-=======
->>>>>>> c5a6193e
 	txnEnv.Initialize(env, transactionAPIServer, authAPIServer, pfsAPIServer)
 	// The sidecar only needs to serve traffic on the peer port, as it only serves
 	// traffic from the user container (the worker binary and occasionally user
@@ -547,26 +535,12 @@
 				env.GetEtcdClient(),
 				path.Join(env.EtcdPrefix, env.PPSEtcdPrefix),
 				env.PPSWorkerPort,
+				clusterID,
 			))
 			return nil
 		}); err != nil {
 			return err
 		}
-<<<<<<< HEAD
-		eprsclient.RegisterAPIServer(server.Server, enterpriseAPIServer)
-
-		adminclient.RegisterAPIServer(server.Server, adminserver.NewAPIServer(address, env.StorageRoot, &adminclient.ClusterInfo{ID: clusterID}))
-		healthclient.RegisterHealthServer(server.Server, publicHealthServer)
-		versionpb.RegisterAPIServer(server.Server, version.NewAPIServer(version.Version, version.APIServerOptions{}))
-		debugclient.RegisterDebugServer(server.Server, debugserver.NewDebugServer(
-			"", // no name for pachd servers
-			env.GetEtcdClient(),
-			path.Join(env.EtcdPrefix, env.PPSEtcdPrefix),
-			env.PPSWorkerPort,
-			clusterID,
-		))
-=======
->>>>>>> c5a6193e
 		txnEnv.Initialize(env, transactionAPIServer, authAPIServer, pfsAPIServer)
 		if _, err := server.ListenTCP("", env.Port); err != nil {
 			return err
