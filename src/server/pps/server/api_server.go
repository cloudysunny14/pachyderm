--- conflicted
+++ resolved
@@ -803,20 +803,11 @@
 			FromCommits: commitsToMerge,
 			ToBranch:    outputBranch,
 			Strategy:    pfsclient.MergeStrategy_SQUASH,
+			Cancel:      failed,
 		}
 		outputCommits, err := pfsAPIClient.Merge(
 			ctx,
-<<<<<<< HEAD
-			&pfsclient.MergeRequest{
-				Repo:        jobInfo.OutputCommit.Repo.Name,
-				FromCommits: commitsToMerge,
-				ToBranch:    outputBranch,
-				Strategy:    pfsclient.MergeStrategy_SQUASH,
-				Cancel:      failed,
-			},
-=======
 			mergeReq,
->>>>>>> 0b312832
 		)
 		fmt.Printf("!!! merged\n")
 		if err != nil {
