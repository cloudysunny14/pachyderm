package fuse_test

import (
	"bytes"
	"encoding/json"
	"fmt"
	"io"
	"io/ioutil"
	"net"
	"os"
	"os/exec"
	"path/filepath"
	"strings"
	"sync"
	"testing"

	"bazil.org/fuse/fs/fstestutil"
	"github.com/pachyderm/pachyderm/src/client"
	pfsclient "github.com/pachyderm/pachyderm/src/client/pfs"
	"github.com/pachyderm/pachyderm/src/client/pkg/grpcutil"
	"github.com/pachyderm/pachyderm/src/client/pkg/require"
	"github.com/pachyderm/pachyderm/src/client/pkg/shard"
	pfsserver "github.com/pachyderm/pachyderm/src/server/pfs"
	"github.com/pachyderm/pachyderm/src/server/pfs/drive"
	"github.com/pachyderm/pachyderm/src/server/pfs/fuse"
	"github.com/pachyderm/pachyderm/src/server/pfs/server"
	"go.pedge.io/lion"
	"go.pedge.io/pkg/exec"
	"google.golang.org/grpc"
)

func TestRootReadDir(t *testing.T) {
	if testing.Short() {
		t.Skip("Skipped because of short mode")
	}

	testFuse(t, func(c client.APIClient, mountpoint string) {
		require.NoError(t, c.CreateRepo("one"))
		require.NoError(t, c.CreateRepo("two"))

		require.NoError(t, fstestutil.CheckDir(mountpoint, map[string]fstestutil.FileInfoCheck{
			"one": func(fi os.FileInfo) error {
				if g, e := fi.Mode(), os.ModeDir|0555; g != e {
					return fmt.Errorf("wrong mode: %v != %v", g, e)
				}
				// TODO show repoSize in repo stat?
				if g, e := fi.Size(), int64(0); g != e {
					t.Errorf("wrong size: %v != %v", g, e)
				}
				// TODO show RepoInfo.Created as time
				// if g, e := fi.ModTime().UTC(), repoModTime; g != e {
				// 	t.Errorf("wrong mtime: %v != %v", g, e)
				// }
				return nil
			},
			"two": func(fi os.FileInfo) error {
				if g, e := fi.Mode(), os.ModeDir|0555; g != e {
					return fmt.Errorf("wrong mode: %v != %v", g, e)
				}
				// TODO show repoSize in repo stat?
				if g, e := fi.Size(), int64(0); g != e {
					t.Errorf("wrong size: %v != %v", g, e)
				}
				// TODO show RepoInfo.Created as time
				// if g, e := fi.ModTime().UTC(), repoModTime; g != e {
				// 	t.Errorf("wrong mtime: %v != %v", g, e)
				// }
				return nil
			},
		}))
	})
}

func TestRepoReadDir(t *testing.T) {
	if testing.Short() {
		t.Skip("Skipped because of short mode")
	}

	testFuse(t, func(c client.APIClient, mountpoint string) {
		repoName := "foo"
		require.NoError(t, c.CreateRepo(repoName))
		commitA, err := c.StartCommit(repoName, "", "")
		require.NoError(t, err)
		require.NoError(t, c.FinishCommit(repoName, commitA.ID))
		t.Logf("finished commit %v", commitA.ID)

		commitB, err := c.StartCommit(repoName, "", "")
		require.NoError(t, err)
		t.Logf("open commit %v", commitB.ID)

		require.NoError(t, fstestutil.CheckDir(filepath.Join(mountpoint, repoName), map[string]fstestutil.FileInfoCheck{
			commitA.ID: func(fi os.FileInfo) error {
				if g, e := fi.Mode(), os.ModeDir|0555; g != e {
					return fmt.Errorf("wrong mode: %v != %v", g, e)
				}
				// TODO show commitSize in commit stat?
				if g, e := fi.Size(), int64(0); g != e {
					t.Errorf("wrong size: %v != %v", g, e)
				}
				// TODO show CommitInfo.StartTime as ctime, CommitInfo.Finished as mtime
				// TODO test ctime via .Sys
				// if g, e := fi.ModTime().UTC(), commitFinishTime; g != e {
				// 	t.Errorf("wrong mtime: %v != %v", g, e)
				// }
				return nil
			},
			commitB.ID: func(fi os.FileInfo) error {
				if g, e := fi.Mode(), os.ModeDir|0775; g != e {
					return fmt.Errorf("wrong mode: %v != %v", g, e)
				}
				// TODO show commitSize in commit stat?
				if g, e := fi.Size(), int64(0); g != e {
					t.Errorf("wrong size: %v != %v", g, e)
				}
				// TODO show CommitInfo.StartTime as ctime, ??? as mtime
				// TODO test ctime via .Sys
				// if g, e := fi.ModTime().UTC(), commitFinishTime; g != e {
				// 	t.Errorf("wrong mtime: %v != %v", g, e)
				// }
				return nil
			},
		}))
	})
}

func TestCommitOpenReadDir(t *testing.T) {
	if testing.Short() {
		t.Skip("Skipped because of short mode")
	}

	testFuse(t, func(c client.APIClient, mountpoint string) {
		repoName := "foo"
		require.NoError(t, c.CreateRepo(repoName))
		commit, err := c.StartCommit(repoName, "", "")
		require.NoError(t, err)
		t.Logf("open commit %v", commit.ID)

		const (
			greetingName = "greeting"
			greeting     = "Hello, world\n"
			greetingPerm = 0644
		)
		require.NoError(t, ioutil.WriteFile(filepath.Join(mountpoint, repoName, commit.ID, greetingName), []byte(greeting), greetingPerm))
		const (
			scriptName = "script"
			script     = "#!/bin/sh\necho foo\n"
			scriptPerm = 0750
		)
		require.NoError(t, ioutil.WriteFile(filepath.Join(mountpoint, repoName, commit.ID, scriptName), []byte(script), scriptPerm))

		require.NoError(t, fstestutil.CheckDir(filepath.Join(mountpoint, repoName, commit.ID), map[string]fstestutil.FileInfoCheck{
			greetingName: func(fi os.FileInfo) error {
				// TODO respect greetingPerm
				if g, e := fi.Mode(), os.FileMode(0666); g != e {
					return fmt.Errorf("wrong mode: %v != %v", g, e)
				}
				if g, e := fi.Size(), int64(len(greeting)); g != e {
					t.Errorf("wrong size: %v != %v", g, e)
				}
				// TODO show fileModTime as mtime
				// if g, e := fi.ModTime().UTC(), fileModTime; g != e {
				// 	t.Errorf("wrong mtime: %v != %v", g, e)
				// }
				return nil
			},
			scriptName: func(fi os.FileInfo) error {
				// TODO respect scriptPerm
				if g, e := fi.Mode(), os.FileMode(0666); g != e {
					return fmt.Errorf("wrong mode: %v != %v", g, e)
				}
				if g, e := fi.Size(), int64(len(script)); g != e {
					t.Errorf("wrong size: %v != %v", g, e)
				}
				// TODO show fileModTime as mtime
				// if g, e := fi.ModTime().UTC(), fileModTime; g != e {
				// 	t.Errorf("wrong mtime: %v != %v", g, e)
				// }
				return nil
			},
		}))
	})
}

func TestCommitFinishedReadDir(t *testing.T) {
	if testing.Short() {
		t.Skip("Skipped because of short mode")
	}

	testFuse(t, func(c client.APIClient, mountpoint string) {
		repoName := "foo"
		require.NoError(t, c.CreateRepo(repoName))
		commit, err := c.StartCommit(repoName, "", "")
		require.NoError(t, err)
		t.Logf("open commit %v", commit.ID)

		const (
			greetingName = "greeting"
			greeting     = "Hello, world\n"
			greetingPerm = 0644
		)
		require.NoError(t, ioutil.WriteFile(filepath.Join(mountpoint, repoName, commit.ID, greetingName), []byte(greeting), greetingPerm))
		const (
			scriptName = "script"
			script     = "#!/bin/sh\necho foo\n"
			scriptPerm = 0750
		)
		require.NoError(t, ioutil.WriteFile(filepath.Join(mountpoint, repoName, commit.ID, scriptName), []byte(script), scriptPerm))
		require.NoError(t, c.FinishCommit(repoName, commit.ID))

		require.NoError(t, fstestutil.CheckDir(filepath.Join(mountpoint, repoName, commit.ID), map[string]fstestutil.FileInfoCheck{
			greetingName: func(fi os.FileInfo) error {
				// TODO respect greetingPerm
				if g, e := fi.Mode(), os.FileMode(0666); g != e {
					return fmt.Errorf("wrong mode: %v != %v", g, e)
				}
				if g, e := fi.Size(), int64(len(greeting)); g != e {
					t.Errorf("wrong size: %v != %v", g, e)
				}
				// TODO show fileModTime as mtime
				// if g, e := fi.ModTime().UTC(), fileModTime; g != e {
				// 	t.Errorf("wrong mtime: %v != %v", g, e)
				// }
				return nil
			},
			scriptName: func(fi os.FileInfo) error {
				// TODO respect scriptPerm
				if g, e := fi.Mode(), os.FileMode(0666); g != e {
					return fmt.Errorf("wrong mode: %v != %v", g, e)
				}
				if g, e := fi.Size(), int64(len(script)); g != e {
					t.Errorf("wrong size: %v != %v", g, e)
				}
				// TODO show fileModTime as mtime
				// if g, e := fi.ModTime().UTC(), fileModTime; g != e {
				// 	t.Errorf("wrong mtime: %v != %v", g, e)
				// }
				return nil
			},
		}))
	})
}

func TestWriteAndRead(t *testing.T) {
	if testing.Short() {
		t.Skip("Skipped because of short mode")
	}

	testFuse(t, func(c client.APIClient, mountpoint string) {
		repoName := "foo"
		require.NoError(t, c.CreateRepo(repoName))
		commit, err := c.StartCommit(repoName, "", "")
		require.NoError(t, err)
		greeting := "Hello, world\n"
		filePath := filepath.Join(mountpoint, repoName, commit.ID, "greeting")
		require.NoError(t, ioutil.WriteFile(filePath, []byte(greeting), 0644))
		readGreeting, err := ioutil.ReadFile(filePath)
		require.NoError(t, err)
		require.Equal(t, greeting, string(readGreeting))
		require.NoError(t, c.FinishCommit(repoName, commit.ID))
		data, err := ioutil.ReadFile(filePath)
		require.NoError(t, err)
		require.Equal(t, []byte(greeting), data)
	})
}

func TestBigWrite(t *testing.T) {
	if testing.Short() {
		t.Skip("Skipped because of short mode")
	}

	testFuse(t, func(c client.APIClient, mountpoint string) {
		repo := "test"
		require.NoError(t, c.CreateRepo(repo))
		commit, err := c.StartCommit(repo, "", "")
		require.NoError(t, err)
		path := filepath.Join(mountpoint, repo, commit.ID, "file1")
		stdin := strings.NewReader(fmt.Sprintf("yes | tr -d '\\n' | head -c 1000000 > %s", path))
		require.NoError(t, pkgexec.RunStdin(stdin, "sh"))
		require.NoError(t, c.FinishCommit(repo, commit.ID))
		data, err := ioutil.ReadFile(path)
		require.NoError(t, err)
		require.Equal(t, bytes.Repeat([]byte{'y'}, 1000000), data)
	})
}

func Test296Appends(t *testing.T) {
	lion.SetLevel(lion.LevelDebug)
	if testing.Short() {
		t.Skip("Skipped because of short mode")
	}

	testFuse(t, func(c client.APIClient, mountpoint string) {
		repo := "test"
		require.NoError(t, c.CreateRepo(repo))
		commit, err := c.StartCommit(repo, "", "")
		require.NoError(t, err)
		path := filepath.Join(mountpoint, repo, commit.ID, "file")
		stdin := strings.NewReader(fmt.Sprintf("echo 1 >>%s", path))
		require.NoError(t, pkgexec.RunStdin(stdin, "sh"))
		stdin = strings.NewReader(fmt.Sprintf("echo 2 >>%s", path))
		require.NoError(t, pkgexec.RunStdin(stdin, "sh"))
		require.NoError(t, c.FinishCommit(repo, commit.ID))
		commit2, err := c.StartCommit(repo, commit.ID, "")
		require.NoError(t, err)
		path = filepath.Join(mountpoint, repo, commit2.ID, "file")
		stdin = strings.NewReader(fmt.Sprintf("echo 3 >>%s", path))
		require.NoError(t, pkgexec.RunStdin(stdin, "sh"))
		require.NoError(t, c.FinishCommit(repo, commit2.ID))
		data, err := ioutil.ReadFile(path)
		require.NoError(t, err)
		require.Equal(t, "1\n2\n3\n", string(data))
	})
}

func Test296(t *testing.T) {
	lion.SetLevel(lion.LevelDebug)
	if testing.Short() {
		t.Skip("Skipped because of short mode")
	}

	testFuse(t, func(c client.APIClient, mountpoint string) {
		repo := "test"
		require.NoError(t, c.CreateRepo(repo))
		commit, err := c.StartCommit(repo, "", "")
		require.NoError(t, err)
		path := filepath.Join(mountpoint, repo, commit.ID, "file")
		stdin := strings.NewReader(fmt.Sprintf("echo 1 >%s", path))
		require.NoError(t, pkgexec.RunStdin(stdin, "sh"))
		stdin = strings.NewReader(fmt.Sprintf("echo 2 >%s", path))
		require.NoError(t, pkgexec.RunStdin(stdin, "sh"))
		require.NoError(t, c.FinishCommit(repo, commit.ID))
		commit2, err := c.StartCommit(repo, commit.ID, "")
		require.NoError(t, err)
		path = filepath.Join(mountpoint, repo, commit2.ID, "file")
		stdin = strings.NewReader(fmt.Sprintf("echo 3 >%s", path))
		require.NoError(t, pkgexec.RunStdin(stdin, "sh"))
		require.NoError(t, c.FinishCommit(repo, commit2.ID))
		data, err := ioutil.ReadFile(path)
		require.NoError(t, err)
		require.Equal(t, "3\n", string(data))
	})
}

func TestSpacedWrites(t *testing.T) {
	if testing.Short() {
		t.Skip("Skipped because of short mode")
	}

	testFuse(t, func(c client.APIClient, mountpoint string) {
		repo := "test"
		require.NoError(t, c.CreateRepo(repo))
		commit, err := c.StartCommit(repo, "", "")
		require.NoError(t, err)
		path := filepath.Join(mountpoint, repo, commit.ID, "file")
		file, err := os.Create(path)
		require.NoError(t, err)
		_, err = file.Write([]byte("foo"))
		require.NoError(t, err)
		_, err = file.Write([]byte("foo"))
		require.NoError(t, err)
		require.NoError(t, file.Close())
		require.NoError(t, c.FinishCommit(repo, commit.ID))
		data, err := ioutil.ReadFile(path)
		require.NoError(t, err)
		require.Equal(t, "foofoo", string(data))
	})
}

func TestMountCachingViaWalk(t *testing.T) {
	if testing.Short() {
		t.Skip("Skipped because of short mode")
	}

	testFuse(t, func(c client.APIClient, mountpoint string) {
		repo1 := "foo"
		require.NoError(t, c.CreateRepo(repo1))

		// Now if we walk the FS we should see the file.
		// This first act of 'walking' should also initiate the cache

		var filesSeen []interface{}
		walkCallback := func(path string, info os.FileInfo, err error) error {
			tokens := strings.Split(path, "/mnt")
			filesSeen = append(filesSeen, tokens[len(tokens)-1])
			return nil
		}

		err := filepath.Walk(mountpoint, walkCallback)
		require.NoError(t, err)
		require.OneOfEquals(t, "/foo", filesSeen)

		// Now create another repo, and look for it under the mount point
		repo2 := "bar"
		require.NoError(t, c.CreateRepo(repo2))

		// Now if we walk the FS we should see the new file.
		// This now works. But originally (issue #205) this second ls on mac doesn't report the file!

		filesSeen = make([]interface{}, 0)
		err = filepath.Walk(mountpoint, walkCallback)
		require.NoError(t, err)
		require.OneOfEquals(t, "/foo", filesSeen)
		require.OneOfEquals(t, "/bar", filesSeen)

	})
}

func TestMountCachingViaShell(t *testing.T) {
	if testing.Short() {
		t.Skip("Skipped because of short mode")
	}

	testFuse(t, func(c client.APIClient, mountpoint string) {
		repo1 := "foo"
		require.NoError(t, c.CreateRepo(repo1))

		// Now if we walk the FS we should see the file.
		// This first act of 'walking' should also initiate the cache

		ls := exec.Command("ls")
		ls.Dir = mountpoint
		out, err := ls.Output()
		require.NoError(t, err)

		require.Equal(t, "foo\n", string(out))

		// Now create another repo, and look for it under the mount point
		repo2 := "bar"
		require.NoError(t, c.CreateRepo(repo2))

		// Now if we walk the FS we should see the new file.
		// This second ls on mac doesn't report the file!

		ls = exec.Command("ls")
		ls.Dir = mountpoint
		out, err = ls.Output()
		require.NoError(t, err)

		require.Equal(t, true, "foo\nbar\n" == string(out) || "bar\nfoo\n" == string(out))

	})
}

func TestCreateFileInDir(t *testing.T) {
	lion.SetLevel(lion.LevelDebug)
	if testing.Short() {
		t.Skip("Skipped because of short mode")
	}
	testFuse(t, func(c client.APIClient, mountpoint string) {
		require.NoError(t, c.CreateRepo("repo"))
		commit, err := c.StartCommit("repo", "", "")
		require.NoError(t, err)

		require.NoError(t, os.Mkdir(filepath.Join(mountpoint, "repo", commit.ID, "dir"), 0700))
		require.NoError(t, ioutil.WriteFile(filepath.Join(mountpoint, "repo", commit.ID, "dir", "file"), []byte("foo"), 0644))
		require.NoError(t, c.FinishCommit("repo", commit.ID))
	})
}

func TestOverwriteFile(t *testing.T) {
	if testing.Short() {
		t.Skip("Skipped because of short mode")
	}
	testFuse(t, func(c client.APIClient, mountpoint string) {
		require.NoError(t, c.CreateRepo("repo"))
		commit1, err := c.StartCommit("repo", "", "")
		require.NoError(t, err)
		_, err = c.PutFile("repo", commit1.ID, "file", strings.NewReader("foo\n"))
		require.NoError(t, err)
		require.NoError(t, c.FinishCommit("repo", commit1.ID))
		commit2, err := c.StartCommit("repo", commit1.ID, "")
		require.NoError(t, err)
		path := filepath.Join(mountpoint, "repo", commit2.ID, "file")
		stdin := strings.NewReader(fmt.Sprintf("echo bar >%s", path))
		require.NoError(t, pkgexec.RunStdin(stdin, "sh"))
		require.NoError(t, c.FinishCommit("repo", commit2.ID))
		result, err := ioutil.ReadFile(path)
		require.NoError(t, err)
		require.Equal(t, "bar\n", string(result))
	})
}

func TestOpenAndWriteFile(t *testing.T) {
	if testing.Short() {
		t.Skip("Skipped because of short mode")
	}
	testFuse(t, func(c client.APIClient, mountpoint string) {
		require.NoError(t, c.CreateRepo("repo"))
		commit1, err := c.StartCommit("repo", "", "")
		require.NoError(t, err)
		filePath := filepath.Join(mountpoint, "repo", commit1.ID, "foo")
		f, err := os.OpenFile(filePath, os.O_WRONLY|os.O_CREATE|os.O_APPEND, 0644)
		require.NoError(t, err)
		defer func() {
			err = f.Close()
			require.NoError(t, err)
		}()
		data1 := []byte("something\nis\nrotten\n")
		_, err = f.Write(data1)
		require.NoError(t, err)
		data2 := []byte("in\nthe\nstate\nof\nDenmark\n")
		_, err = f.Write(data2)
		require.NoError(t, err)
		require.NoError(t, f.Sync())
		require.NoError(t, c.FinishCommit("repo", commit1.ID))
		result, err := ioutil.ReadFile(filePath)
		require.NoError(t, err)
		require.Equal(t, fmt.Sprintf("%v%v", string(data1), string(data2)), string(result))
	})
}

func TestDelimitJSON(t *testing.T) {
	if testing.Short() {
		t.Skip("Skipped because of short mode")
	}
	testFuse(t, func(c client.APIClient, mountpoint string) {
		repo := "abba"
		require.NoError(t, c.CreateRepo(repo))
		commit, err := c.StartCommit(repo, "", "")
		require.NoError(t, err)
		var expectedOutput []byte
		rawMessage := `{
		"level":"debug",
		"timestamp":"345",
		"message":{
			"thing":"foo"
		},
		"timing":[1,3,34,6,7]
	}`
		for !(len(expectedOutput) > 9*1024*1024) {
			expectedOutput = append(expectedOutput, []byte(rawMessage)...)
		}
		filePath := filepath.Join(mountpoint, repo, commit.ID, "foo.json")
		require.NoError(t, ioutil.WriteFile(filePath, expectedOutput, 0644))
		require.NoError(t, c.FinishCommit(repo, commit.ID))
		// Make sure all the content is there
		var buffer bytes.Buffer
		require.NoError(t, c.GetFile(repo, commit.ID, "foo.json", 0, 0, "", nil, &buffer))
		require.Equal(t, len(expectedOutput), buffer.Len())
		require.Equal(t, string(expectedOutput), buffer.String())

		// Now verify that each block contains only valid JSON objects
		bigModulus := 10 // Make it big to make it less likely that I return both blocks together
		for b := 0; b < bigModulus; b++ {
			blockFilter := &pfsclient.Shard{
				BlockNumber:  uint64(b),
				BlockModulus: uint64(bigModulus),
			}

			buffer.Reset()
			if c.GetFile(repo, commit.ID, "foo.json", 0, 0, "", blockFilter, &buffer) != nil {
				// ignore file not found
				continue
			}

			// If any single block returns content of size equal to the total, we
			// got a block collision and we're not testing anything
			require.NotEqual(t, buffer.Len(), len(expectedOutput))

			var value json.RawMessage
			decoder := json.NewDecoder(&buffer)
			for {
				err = decoder.Decode(&value)
				if err != nil {
					if err == io.EOF {
						break
					} else {
						require.NoError(t, err)
					}
				}
				require.Equal(t, rawMessage, string(value))
			}
		}
	})
}

func TestNoDelimiter(t *testing.T) {

	if testing.Short() {
		t.Skip("Skipped because of short mode")
	}
	testFuse(t, func(c client.APIClient, mountpoint string) {
		repo := "test"
		name := "foo.bin"
		require.NoError(t, c.CreateRepo(repo))
		commit1, err := c.StartCommit(repo, "", "")
		require.NoError(t, err)

		rawMessage := "Some\ncontent\nthat\nshouldnt\nbe\nline\ndelimited.\n"
		filePath := filepath.Join(mountpoint, repo, commit1.ID, name)

		// Write a big blob that would normally not fit in a block
		var expectedOutputA []byte
		for !(len(expectedOutputA) > 9*1024*1024) {
			expectedOutputA = append(expectedOutputA, []byte(rawMessage)...)
		}
		require.NoError(t, ioutil.WriteFile(filePath, expectedOutputA, 0644))

		// Write another big block
		var expectedOutputB []byte
		for !(len(expectedOutputB) > 10*1024*1024) {
			expectedOutputB = append(expectedOutputB, []byte(rawMessage)...)
		}
		require.NoError(t, ioutil.WriteFile("/tmp/b", expectedOutputB, 0644))
		stdin := strings.NewReader(fmt.Sprintf("cat /tmp/b >>%s", filePath))
		require.NoError(t, pkgexec.RunStdin(stdin, "sh"))

		// Finish the commit so I can read the data
		require.NoError(t, c.FinishCommit(repo, commit1.ID))

		// Make sure all the content is there
		var buffer bytes.Buffer
		require.NoError(t, c.GetFile(repo, commit1.ID, name, 0, 0, "", nil, &buffer))
		require.Equal(t, len(expectedOutputA)+len(expectedOutputB), buffer.Len())
		require.Equal(t, string(append(expectedOutputA, expectedOutputB...)), buffer.String())

		// Now verify that each block only contains objects of the size we've written
		bigModulus := 10 // Make it big to make it less likely that I return both blocks together
		blockLengths := []interface{}{len(expectedOutputA), len(expectedOutputB)}
		for b := 0; b < bigModulus; b++ {
			blockFilter := &pfsclient.Shard{
				BlockNumber:  uint64(b),
				BlockModulus: uint64(bigModulus),
			}

			buffer.Reset()
			if c.GetFile(repo, commit1.ID, name, 0, 0, "", blockFilter, &buffer) != nil {
				continue
			}

			// If any single block returns content of size equal to the total, we
			// got a block collision and we're not testing anything
			require.NotEqual(t, len(expectedOutputA)+len(expectedOutputB), buffer.Len())
			if buffer.Len() == 0 {
				continue
			}
			require.EqualOneOf(t, blockLengths, buffer.Len())
		}
	})
}

<<<<<<< HEAD
func TestWriteToReadOnlyPath(t *testing.T) {

	if testing.Short() {
		t.Skip("Skipped because of short mode")
	}
	testFuse(t, func(c client.APIClient, mountpoint string) {
		repo := "test"
		name := "foo"
		require.NoError(t, c.CreateRepo(repo))
		commit1, err := c.StartCommit(repo, "", "")
		require.NoError(t, err)
		require.NoError(t, c.FinishCommit(repo, commit1.ID))

		filePath := filepath.Join(mountpoint, repo, commit1.ID, name)
		stdin := strings.NewReader(fmt.Sprintf("echo 'oh hai' > %s", filePath))
		err = pkgexec.RunStdin(stdin, "sh")
		require.YesError(t, err)
		require.Matches(t, "Operation not permitted", err.Error())
=======
func TestWriteManyFiles(t *testing.T) {
	if testing.Short() {
		t.Skip("Skipped because of short mode")
	}

	testFuse(t, func(c client.APIClient, mountpoint string) {
		repo := "TestWriteManyFiles"
		require.NoError(t, c.CreateRepo(repo))
		commit, err := c.StartCommit(repo, "", "")
		require.NoError(t, err)

		for i := 0; i < 10000; i++ {
			fileName := fmt.Sprintf("file-%d", i)
			filePath := filepath.Join(mountpoint, repo, commit.ID, fileName)
			require.NoError(t, ioutil.WriteFile(filePath, []byte(fileName), 0644))
		}
>>>>>>> 3ef7e74a
	})
}

func testFuse(
	t *testing.T,
	test func(client client.APIClient, mountpoint string),
) {
	// don't leave goroutines running
	var wg sync.WaitGroup
	defer wg.Wait()

	tmp, err := ioutil.TempDir("", "pachyderm-test-")
	require.NoError(t, err)
	defer func() {
		_ = os.RemoveAll(tmp)
	}()

	// closed on successful termination
	quit := make(chan struct{})
	defer close(quit)
	listener, err := net.Listen("tcp", "localhost:0")
	require.NoError(t, err)
	defer func() {
		_ = listener.Close()
	}()

	// TODO try to share more of this setup code with various main
	// functions
	localAddress := listener.Addr().String()
	srv := grpc.NewServer()
	const (
		numShards = 1
	)
	sharder := shard.NewLocalSharder([]string{localAddress}, numShards)
	hasher := pfsserver.NewHasher(numShards, 1)
	router := shard.NewRouter(
		sharder,
		grpcutil.NewDialer(
			grpc.WithInsecure(),
		),
		localAddress,
	)

	blockDir := filepath.Join(tmp, "blocks")
	blockServer, err := server.NewLocalBlockAPIServer(blockDir)
	require.NoError(t, err)
	pfsclient.RegisterBlockAPIServer(srv, blockServer)

	driver, err := drive.NewDriver(localAddress)
	require.NoError(t, err)

	apiServer := server.NewAPIServer(
		hasher,
		router,
	)
	pfsclient.RegisterAPIServer(srv, apiServer)

	internalAPIServer := server.NewInternalAPIServer(
		hasher,
		router,
		driver,
	)
	pfsclient.RegisterInternalAPIServer(srv, internalAPIServer)

	wg.Add(1)
	go func() {
		defer wg.Done()
		if err := srv.Serve(listener); err != nil {
			select {
			case <-quit:
				// orderly shutdown
				return
			default:
				t.Errorf("grpc serve: %v", err)
			}
		}
	}()

	clientConn, err := grpc.Dial(localAddress, grpc.WithInsecure())
	require.NoError(t, err)
	apiClient := pfsclient.NewAPIClient(clientConn)
	mounter := fuse.NewMounter(localAddress, apiClient)
	mountpoint := filepath.Join(tmp, "mnt")
	require.NoError(t, os.Mkdir(mountpoint, 0700))
	ready := make(chan bool)
	wg.Add(1)
	go func() {
		defer wg.Done()
		require.NoError(t, mounter.MountAndCreate(mountpoint, nil, nil, ready, true))
	}()

	<-ready

	defer func() {
		_ = mounter.Unmount(mountpoint)
	}()
	test(client.APIClient{PfsAPIClient: apiClient}, mountpoint)
}<|MERGE_RESOLUTION|>--- conflicted
+++ resolved
@@ -639,7 +639,6 @@
 	})
 }
 
-<<<<<<< HEAD
 func TestWriteToReadOnlyPath(t *testing.T) {
 
 	if testing.Short() {
@@ -658,7 +657,9 @@
 		err = pkgexec.RunStdin(stdin, "sh")
 		require.YesError(t, err)
 		require.Matches(t, "Operation not permitted", err.Error())
-=======
+	})
+}
+
 func TestWriteManyFiles(t *testing.T) {
 	if testing.Short() {
 		t.Skip("Skipped because of short mode")
@@ -675,7 +676,6 @@
 			filePath := filepath.Join(mountpoint, repo, commit.ID, fileName)
 			require.NoError(t, ioutil.WriteFile(filePath, []byte(fileName), 0644))
 		}
->>>>>>> 3ef7e74a
 	})
 }
 
